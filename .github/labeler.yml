--- conflicted
+++ resolved
@@ -96,15 +96,13 @@
   - changed-files:
     - any-glob-to-any-file: 'pkgs/source_map_stack_trace/**'
 
-<<<<<<< HEAD
+'package:source_maps':
+  - changed-files:
+    - any-glob-to-any-file: 'pkgs/source_maps/**'
+
 'package:source_span':
   - changed-files:
     - any-glob-to-any-file: 'pkgs/source_span/**'
-=======
-'package:source_maps':
-  - changed-files:
-    - any-glob-to-any-file: 'pkgs/source_maps/**'
->>>>>>> db47a844
 
 'package:unified_analytics':
   - changed-files:
