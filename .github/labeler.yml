# Configuration for .github/workflows/pull_request_label.yml.

'type-infra':
  - changed-files:
    - any-glob-to-any-file: '.github/**'

'package:bazel_worker':
  - changed-files:
    - any-glob-to-any-file: 'pkgs/bazel_worker/**'

'package:benchmark_harness':
  - changed-files:
    - any-glob-to-any-file: 'pkgs/benchmark_harness/**'

'package:boolean_selector':
  - changed-files:
    - any-glob-to-any-file: 'pkgs/boolean_selector/**'

'package:browser_launcher':
  - changed-files:
    - any-glob-to-any-file: 'pkgs/browser_launcher/**'

'package:cli_config':
  - changed-files:
    - any-glob-to-any-file: 'pkgs/cli_config/**'

'package:cli_util':
  - changed-files:
    - any-glob-to-any-file: 'pkgs/cli_util/**'

'package:clock':
  - changed-files:
    - any-glob-to-any-file: 'pkgs/clock/**'

'package:code_builder':
  - changed-files:
    - any-glob-to-any-file: 'pkgs/code_builder/**'

'package:coverage':
  - changed-files:
    - any-glob-to-any-file: 'pkgs/coverage/**'

'package:csslib':
  - changed-files:
    - any-glob-to-any-file: 'pkgs/csslib/**'

'package:extension_discovery':
  - changed-files:
    - any-glob-to-any-file: 'pkgs/extension_discovery/**'

'package:file':
  - changed-files:
    - any-glob-to-any-file: 'pkgs/file/**'

'package:file_testing':
  - changed-files:
    - any-glob-to-any-file: 'pkgs/file_testing/**'

'package:graphs':
  - changed-files:
    - any-glob-to-any-file: 'pkgs/graphs/**'

'package:html':
  - changed-files:
    - any-glob-to-any-file: 'pkgs/html/**'

'package:io':
  - changed-files:
    - any-glob-to-any-file: 'pkgs/io/**'

'package:json_rpc_2':
  - changed-files:
    - any-glob-to-any-file: 'pkgs/json_rpc_2/**'

'package:mime':
  - changed-files:
    - any-glob-to-any-file: 'pkgs/mime/**'

'package:oauth2':
  - changed-files:
    - any-glob-to-any-file: 'pkgs/oauth2/**'

'package:package_config':
  - changed-files:
    - any-glob-to-any-file: 'pkgs/package_config/**'

'package:pool':
  - changed-files:
    - any-glob-to-any-file: 'pkgs/pool/**'

'package:pub_semver':
  - changed-files:
    - any-glob-to-any-file: 'pkgs/pub_semver/**'

'package:source_map_stack_trace':
  - changed-files:
    - any-glob-to-any-file: 'pkgs/source_map_stack_trace/**'

<<<<<<< HEAD
'package:sse':
  - changed-files:
    - any-glob-to-any-file: 'pkgs/sse/**'
=======
'package:source_maps':
  - changed-files:
    - any-glob-to-any-file: 'pkgs/source_maps/**'

'package:source_span':
  - changed-files:
    - any-glob-to-any-file: 'pkgs/source_span/**'
>>>>>>> a946edfb

'package:unified_analytics':
  - changed-files:
    - any-glob-to-any-file: 'pkgs/unified_analytics/**'<|MERGE_RESOLUTION|>--- conflicted
+++ resolved
@@ -96,11 +96,6 @@
   - changed-files:
     - any-glob-to-any-file: 'pkgs/source_map_stack_trace/**'
 
-<<<<<<< HEAD
-'package:sse':
-  - changed-files:
-    - any-glob-to-any-file: 'pkgs/sse/**'
-=======
 'package:source_maps':
   - changed-files:
     - any-glob-to-any-file: 'pkgs/source_maps/**'
@@ -108,7 +103,10 @@
 'package:source_span':
   - changed-files:
     - any-glob-to-any-file: 'pkgs/source_span/**'
->>>>>>> a946edfb
+
+'package:sse':
+  - changed-files:
+    - any-glob-to-any-file: 'pkgs/sse/**'
 
 'package:unified_analytics':
   - changed-files:
