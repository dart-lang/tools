# Configuration for .github/workflows/pull_request_label.yml.

'type-infra':
  - changed-files:
    - any-glob-to-any-file: '.github/**'

'package:bazel_worker':
  - changed-files:
    - any-glob-to-any-file: 'pkgs/bazel_worker/**'

'package:benchmark_harness':
  - changed-files:
    - any-glob-to-any-file: 'pkgs/benchmark_harness/**'

'package:boolean_selector':
  - changed-files:
    - any-glob-to-any-file: 'pkgs/boolean_selector/**'

'package:browser_launcher':
  - changed-files:
    - any-glob-to-any-file: 'pkgs/browser_launcher/**'

'package:cli_config':
  - changed-files:
    - any-glob-to-any-file: 'pkgs/cli_config/**'

'package:cli_util':
  - changed-files:
    - any-glob-to-any-file: 'pkgs/cli_util/**'

'package:clock':
  - changed-files:
    - any-glob-to-any-file: 'pkgs/clock/**'

'package:code_builder':
  - changed-files:
    - any-glob-to-any-file: 'pkgs/code_builder/**'

'package:coverage':
  - changed-files:
    - any-glob-to-any-file: 'pkgs/coverage/**'

'package:csslib':
  - changed-files:
    - any-glob-to-any-file: 'pkgs/csslib/**'

'package:extension_discovery':
  - changed-files:
    - any-glob-to-any-file: 'pkgs/extension_discovery/**'

'package:file':
  - changed-files:
    - any-glob-to-any-file: 'pkgs/file/**'

'package:file_testing':
  - changed-files:
    - any-glob-to-any-file: 'pkgs/file_testing/**'

'package:graphs':
  - changed-files:
    - any-glob-to-any-file: 'pkgs/graphs/**'

'package:html':
  - changed-files:
    - any-glob-to-any-file: 'pkgs/html/**'

'package:io':
  - changed-files:
    - any-glob-to-any-file: 'pkgs/io/**'

'package:json_rpc_2':
  - changed-files:
    - any-glob-to-any-file: 'pkgs/json_rpc_2/**'

'package:mime':
  - changed-files:
    - any-glob-to-any-file: 'pkgs/mime/**'

'package:oauth2':
  - changed-files:
    - any-glob-to-any-file: 'pkgs/oauth2/**'

<<<<<<< HEAD
'package:pub_semver':
  - changed-files:
    - any-glob-to-any-file: 'pkgs/pub_semver/**'
=======
'package:package_config':
  - changed-files:
    - any-glob-to-any-file: 'pkgs/package_config/**'

'package:pool':
  - changed-files:
    - any-glob-to-any-file: 'pkgs/pool/**'
>>>>>>> 7cbd039d

'package:source_map_stack_trace':
  - changed-files:
    - any-glob-to-any-file: 'pkgs/source_map_stack_trace/**'

'package:unified_analytics':
  - changed-files:
    - any-glob-to-any-file: 'pkgs/unified_analytics/**'<|MERGE_RESOLUTION|>--- conflicted
+++ resolved
@@ -80,11 +80,6 @@
   - changed-files:
     - any-glob-to-any-file: 'pkgs/oauth2/**'
 
-<<<<<<< HEAD
-'package:pub_semver':
-  - changed-files:
-    - any-glob-to-any-file: 'pkgs/pub_semver/**'
-=======
 'package:package_config':
   - changed-files:
     - any-glob-to-any-file: 'pkgs/package_config/**'
@@ -92,7 +87,10 @@
 'package:pool':
   - changed-files:
     - any-glob-to-any-file: 'pkgs/pool/**'
->>>>>>> 7cbd039d
+
+'package:pub_semver':
+  - changed-files:
+    - any-glob-to-any-file: 'pkgs/pub_semver/**'
 
 'package:source_map_stack_trace':
   - changed-files:
