# Configuration for .github/workflows/pull_request_label.yml.

'type-infra':
  - changed-files:
    - any-glob-to-any-file: '.github/**'

'package:bazel_worker':
  - changed-files:
    - any-glob-to-any-file: 'pkgs/bazel_worker/**'

'package:benchmark_harness':
  - changed-files:
    - any-glob-to-any-file: 'pkgs/benchmark_harness/**'

'package:boolean_selector':
  - changed-files:
    - any-glob-to-any-file: 'pkgs/boolean_selector/**'

'package:browser_launcher':
  - changed-files:
    - any-glob-to-any-file: 'pkgs/browser_launcher/**'

'package:cli_config':
  - changed-files:
    - any-glob-to-any-file: 'pkgs/cli_config/**'

'package:cli_util':
  - changed-files:
    - any-glob-to-any-file: 'pkgs/cli_util/**'

'package:clock':
  - changed-files:
    - any-glob-to-any-file: 'pkgs/clock/**'

'package:code_builder':
  - changed-files:
    - any-glob-to-any-file: 'pkgs/code_builder/**'

'package:coverage':
  - changed-files:
    - any-glob-to-any-file: 'pkgs/coverage/**'

'package:csslib':
  - changed-files:
    - any-glob-to-any-file: 'pkgs/csslib/**'

'package:extension_discovery':
  - changed-files:
    - any-glob-to-any-file: 'pkgs/extension_discovery/**'

'package:file':
  - changed-files:
    - any-glob-to-any-file: 'pkgs/file/**'

'package:file_testing':
  - changed-files:
    - any-glob-to-any-file: 'pkgs/file_testing/**'

'package:graphs':
  - changed-files:
    - any-glob-to-any-file: 'pkgs/graphs/**'

'package:html':
  - changed-files:
    - any-glob-to-any-file: 'pkgs/html/**'

'package:io':
  - changed-files:
    - any-glob-to-any-file: 'pkgs/io/**'

'package:json_rpc_2':
  - changed-files:
    - any-glob-to-any-file: 'pkgs/json_rpc_2/**'

'package:mime':
  - changed-files:
    - any-glob-to-any-file: 'pkgs/mime/**'

'package:oauth2':
  - changed-files:
    - any-glob-to-any-file: 'pkgs/oauth2/**'

'package:package_config':
  - changed-files:
    - any-glob-to-any-file: 'pkgs/package_config/**'

'package:pool':
  - changed-files:
    - any-glob-to-any-file: 'pkgs/pool/**'

'package:pub_semver':
  - changed-files:
    - any-glob-to-any-file: 'pkgs/pub_semver/**'

'package:source_map_stack_trace':
  - changed-files:
    - any-glob-to-any-file: 'pkgs/source_map_stack_trace/**'

'package:source_maps':
  - changed-files:
    - any-glob-to-any-file: 'pkgs/source_maps/**'

'package:source_span':
  - changed-files:
    - any-glob-to-any-file: 'pkgs/source_span/**'

'package:sse':
  - changed-files:
    - any-glob-to-any-file: 'pkgs/sse/**'

<<<<<<< HEAD
'package:term_glyph':
  - changed-files:
    - any-glob-to-any-file: 'pkgs/term_glyph/**'
=======
'package:test_reflective_loader':
  - changed-files:
    - any-glob-to-any-file: 'pkgs/test_reflective_loader/**'

'package:timing':
  - changed-files:
    - any-glob-to-any-file: 'pkgs/timing/**'
>>>>>>> 4dcd4d90

'package:unified_analytics':
  - changed-files:
    - any-glob-to-any-file: 'pkgs/unified_analytics/**'<|MERGE_RESOLUTION|>--- conflicted
+++ resolved
@@ -108,11 +108,10 @@
   - changed-files:
     - any-glob-to-any-file: 'pkgs/sse/**'
 
-<<<<<<< HEAD
 'package:term_glyph':
   - changed-files:
     - any-glob-to-any-file: 'pkgs/term_glyph/**'
-=======
+
 'package:test_reflective_loader':
   - changed-files:
     - any-glob-to-any-file: 'pkgs/test_reflective_loader/**'
@@ -120,7 +119,6 @@
 'package:timing':
   - changed-files:
     - any-glob-to-any-file: 'pkgs/timing/**'
->>>>>>> 4dcd4d90
 
 'package:unified_analytics':
   - changed-files:
