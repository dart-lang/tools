--- conflicted
+++ resolved
@@ -4,15 +4,13 @@
   - changed-files:
       - any-glob-to-any-file: '.github/**'
 
-<<<<<<< HEAD
+'package:bazel_worker':
+  - changed-files:
+      - any-glob-to-any-file: 'pkgs/bazel_worker/**'
+
 'package:benchmark_harness':
   - changed-files:
       - any-glob-to-any-file: 'pkgs/benchmark_harness/**'
-=======
-'package:bazel_worker':
-  - changed-files:
-      - any-glob-to-any-file: 'pkgs/bazel_worker/**'
->>>>>>> 411d26d4
 
 'package:boolean_selector':
   - changed-files:
