--- conflicted
+++ resolved
@@ -80,15 +80,13 @@
   - changed-files:
     - any-glob-to-any-file: 'pkgs/oauth2/**'
 
-<<<<<<< HEAD
+'package:package_config':
+  - changed-files:
+    - any-glob-to-any-file: 'pkgs/package_config/**'
+
 'package:pool':
   - changed-files:
     - any-glob-to-any-file: 'pkgs/pool/**'
-=======
-'package:package_config':
-  - changed-files:
-    - any-glob-to-any-file: 'pkgs/package_config/**'
->>>>>>> e8f7d668
 
 'package:source_map_stack_trace':
   - changed-files:
