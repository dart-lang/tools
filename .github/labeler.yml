--- conflicted
+++ resolved
@@ -108,11 +108,10 @@
   - changed-files:
     - any-glob-to-any-file: 'pkgs/sse/**'
 
-<<<<<<< HEAD
 'package:stream_transform':
   - changed-files:
     - any-glob-to-any-file: 'pkgs/stream_transform/**'
-=======
+
 'package:term_glyph':
   - changed-files:
     - any-glob-to-any-file: 'pkgs/term_glyph/**'
@@ -124,7 +123,6 @@
 'package:timing':
   - changed-files:
     - any-glob-to-any-file: 'pkgs/timing/**'
->>>>>>> 84f7a117
 
 'package:unified_analytics':
   - changed-files:
