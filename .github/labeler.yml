# Configuration for .github/workflows/pull_request_label.yml.

'type-infra':
  - changed-files:
      - any-glob-to-any-file: '.github/**'

'package:bazel_worker':
  - changed-files:
      - any-glob-to-any-file: 'pkgs/bazel_worker/**'

'package:benchmark_harness':
  - changed-files:
      - any-glob-to-any-file: 'pkgs/benchmark_harness/**'

'package:boolean_selector':
  - changed-files:
      - any-glob-to-any-file: 'pkgs/boolean_selector/**'

'package:browser_launcher':
  - changed-files:
      - any-glob-to-any-file: 'pkgs/browser_launcher/**'

'package:cli_config':
  - changed-files:
      - any-glob-to-any-file: 'pkgs/cli_config/**'

'package:cli_util':
  - changed-files:
      - any-glob-to-any-file: 'pkgs/cli_util/**'

'package:clock':
  - changed-files:
      - any-glob-to-any-file: 'pkgs/clock/**'

'package:code_builder':
  - changed-files:
      - any-glob-to-any-file: 'pkgs/code_builder/**'

'package:coverage':
  - changed-files:
      - any-glob-to-any-file: 'pkgs/coverage/**'

'package:csslib':
  - changed-files:
      - any-glob-to-any-file: 'pkgs/csslib/**'

'package:extension_discovery':
  - changed-files:
      - any-glob-to-any-file: 'pkgs/extension_discovery/**'

'package:file':
  - changed-files:
      - any-glob-to-any-file: 'pkgs/file/**'

'package:file_testing':
  - changed-files:
      - any-glob-to-any-file: 'pkgs/file_testing/**'

'package:graphs':
  - changed-files:
      - any-glob-to-any-file: 'pkgs/graphs/**'

<<<<<<< HEAD
'package:html':
  - changed-files:
      - any-glob-to-any-file: 'pkgs/html/**'
=======
'package:json_rpc_2':
  - changed-files:
      - any-glob-to-any-file: 'pkgs/json_rpc_2/**'
>>>>>>> 4a943500

'package:mime':
  - changed-files:
      - any-glob-to-any-file: 'pkgs/mime/**'

'package:oauth2':
  - changed-files:
      - any-glob-to-any-file: 'pkgs/oauth2/**'

'package:source_map_stack_trace':
  - changed-files:
      - any-glob-to-any-file: 'pkgs/source_map_stack_trace/**'

'package:unified_analytics':
  - changed-files:
      - any-glob-to-any-file: 'pkgs/unified_analytics/**'<|MERGE_RESOLUTION|>--- conflicted
+++ resolved
@@ -60,15 +60,13 @@
   - changed-files:
       - any-glob-to-any-file: 'pkgs/graphs/**'
 
-<<<<<<< HEAD
 'package:html':
   - changed-files:
       - any-glob-to-any-file: 'pkgs/html/**'
-=======
+
 'package:json_rpc_2':
   - changed-files:
       - any-glob-to-any-file: 'pkgs/json_rpc_2/**'
->>>>>>> 4a943500
 
 'package:mime':
   - changed-files:
