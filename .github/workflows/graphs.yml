--- conflicted
+++ resolved
@@ -3,13 +3,8 @@
 permissions: read-all
 
 on:
-<<<<<<< HEAD
+  # Run CI on all PRs and on pushes to the main branch.
   pull_request:
-=======
-  # Run CI on pushes to the main branch, and on PRs against main.
-  push:
-    branches: [ main ]
->>>>>>> a6603a45
     paths:
       - '.github/workflows/graphs.yml'
       - 'pkgs/graphs/**'
