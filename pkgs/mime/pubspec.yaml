name: mime
<<<<<<< HEAD
version: 2.0.1-wip
=======
version: 2.1.0-wip
>>>>>>> 37f82420
description: >-
  Utilities for handling media (MIME) types, including determining a type from
  a file extension and file contents.
repository: https://github.com/dart-lang/tools/tree/main/pkgs/mime
issue_tracker: https://github.com/dart-lang/tools/issues?q=is%3Aissue+is%3Aopen+label%3Apackage%3Amime

topics:
  - magic-numbers
  - mime
  - mimetype
  - multipart-form

environment:
  sdk: ^3.2.0

dev_dependencies:
  dart_flutter_team_lints: ^3.0.0
  http: ^1.5.0
  path: ^1.9.0
  test: ^1.16.0<|MERGE_RESOLUTION|>--- conflicted
+++ resolved
@@ -1,9 +1,5 @@
 name: mime
-<<<<<<< HEAD
-version: 2.0.1-wip
-=======
 version: 2.1.0-wip
->>>>>>> 37f82420
 description: >-
   Utilities for handling media (MIME) types, including determining a type from
   a file extension and file contents.
