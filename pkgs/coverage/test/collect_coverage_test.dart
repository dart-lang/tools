// Copyright (c) 2015, the Dart project authors.  Please see the AUTHORS file
// for details. All rights reserved. Use of this source code is governed by a
// BSD-style license that can be found in the LICENSE file.

@Retry(3)
import 'dart:async';
import 'dart:convert' show json, LineSplitter, utf8;
import 'dart:io';

import 'package:coverage/coverage.dart';
import 'package:coverage/src/util.dart';
import 'package:path/path.dart' as p;
import 'package:test/test.dart';

import 'test_util.dart';

final _isolateLibPath = p.join('test', 'test_files', 'test_app_isolate.dart');
final _collectAppPath = p.join('bin', 'collect_coverage.dart');

final _sampleAppFileUri = p.toUri(p.absolute(testAppPath)).toString();
final _isolateLibFileUri = p.toUri(p.absolute(_isolateLibPath)).toString();

void main() {
  test('collect_coverage', () async {
    final resultString = await _getCoverageResult();

    // analyze the output json
    final jsonResult = json.decode(resultString) as Map<String, dynamic>;

    expect(jsonResult.keys, unorderedEquals(<String>['type', 'coverage']));
    expect(jsonResult, containsPair('type', 'CodeCoverage'));

    final coverage = jsonResult['coverage'] as List;
    expect(coverage, isNotEmpty);

    final sources = coverage.fold<Map<String, dynamic>>(<String, dynamic>{},
        (Map<String, dynamic> map, dynamic value) {
      final sourceUri = value['source'] as String;
      map.putIfAbsent(sourceUri, () => <Map>[]).add(value);
      return map;
    });

    for (var sampleCoverageData in sources[_sampleAppFileUri]) {
      expect(sampleCoverageData['hits'], isNotNull);
    }

    for (var sampleCoverageData in sources[_isolateLibFileUri]) {
      expect(sampleCoverageData['hits'], isNotEmpty);
    }
  });

  test('createHitmap returns a sorted hitmap', () async {
    final coverage = [
      {
        'source': 'foo',
        'script': '{type: @Script, fixedId: true, '
            'id: bar.dart, uri: bar.dart, _kind: library}',
        'hits': [
          45,
          1,
          46,
          1,
          49,
          0,
          50,
          0,
          15,
          1,
          16,
          2,
          17,
          2,
        ]
      }
    ];
    final hitMap = await createHitmap(
      coverage.cast<Map<String, dynamic>>(),
    );
    final expectedHits = {15: 1, 16: 2, 17: 2, 45: 1, 46: 1, 49: 0, 50: 0};
    expect(hitMap['foo'], expectedHits);
  });

  test('createHitmap', () async {
    final resultString = await _getCoverageResult();
    final jsonResult = json.decode(resultString) as Map<String, dynamic>;
    final coverage = jsonResult['coverage'] as List;
    final hitMap = await createHitmap(
      coverage.cast<Map<String, dynamic>>(),
    );
    expect(hitMap, contains(_sampleAppFileUri));

    final isolateFile = hitMap[_isolateLibFileUri];
<<<<<<< HEAD
    final expectedLineHits = {
=======
    final expectedHits = {
      11: 1,
>>>>>>> 8d2da44a
      12: 1,
      13: 1,
      15: 0,
      28: 1,
      29: 1,
      31: 1,
      32: 3,
      38: 1,
      41: 1,
      42: 1,
      43: 1,
      46: 1,
      47: 1,
      49: 1,
      50: 1,
      51: 1,
      53: 1,
      54: 1,
      55: 1,
      18: 1,
      19: 1,
      20: 1,
      22: 0,
      33: 1,
      34: 3,
      35: 1
    };
    if (Platform.version.startsWith('1.')) {
      // Dart VMs prior to 2.0.0-dev.5.0 contain a bug that emits coverage on the
      // closing brace of async function blocks.
      // See: https://github.com/dart-lang/coverage/issues/196
      expectedLineHits[23] = 0;
    } else {
      // Dart VMs version 2.0.0-dev.6.0 mark the opening brace of a function as
      // coverable.
      expectedLineHits[11] = 1;
      expectedLineHits[18] = 1;
      expectedLineHits[28] = 1;
      expectedLineHits[32] = 3;
    }
    expect(isolateFile?.lineHits, expectedLineHits);
    expect(isolateFile?.funcHits, {11: 1, 18: 1, 28: 1, 32: 1});
  });

  test('parseCoverage', () async {
    final tempDir = await Directory.systemTemp.createTemp('coverage.test.');

    try {
      final outputFile = File(p.join(tempDir.path, 'coverage.json'));

      final coverageResults = await _getCoverageResult();
      await outputFile.writeAsString(coverageResults, flush: true);

      final parsedResult = await parseCoverage([outputFile], 1);

      expect(parsedResult, contains(_sampleAppFileUri));
      expect(parsedResult, contains(_isolateLibFileUri));
    } finally {
      await tempDir.delete(recursive: true);
    }
  });

  test('parseCoverage with packagesPath and checkIgnoredLines', () async {
    final tempDir = await Directory.systemTemp.createTemp('coverage.test.');

    try {
      final outputFile = File(p.join(tempDir.path, 'coverage.json'));

      final coverageResults = await _getCoverageResult();
      await outputFile.writeAsString(coverageResults, flush: true);

      final parsedResult = await parseCoverage([outputFile], 1,
          packagesPath: '.packages', checkIgnoredLines: true);

      // This file has ignore:coverage-file.
      expect(parsedResult, isNot(contains(_sampleAppFileUri)));
      expect(parsedResult, contains(_isolateLibFileUri));
    } finally {
      await tempDir.delete(recursive: true);
    }
  });
}

String? _coverageData;

Future<String> _getCoverageResult() async =>
    _coverageData ??= await _collectCoverage();

Future<String> _collectCoverage() async {
  expect(FileSystemEntity.isFileSync(testAppPath), isTrue);

  final openPort = await getOpenPort();

  // Run the sample app with the right flags.
  final sampleProcess = await runTestApp(openPort);

  // Capture the VM service URI.
  final serviceUriCompleter = Completer<Uri>();
  sampleProcess.stdout
      .transform(utf8.decoder)
      .transform(LineSplitter())
      .listen((line) {
    if (!serviceUriCompleter.isCompleted) {
      final serviceUri = extractObservatoryUri(line);
      if (serviceUri != null) {
        serviceUriCompleter.complete(serviceUri);
      }
    }
  });
  final serviceUri = await serviceUriCompleter.future;

  // Run the collection tool.
  // TODO: need to get all of this functionality in the lib
  final toolResult = await Process.run('dart', [
    _collectAppPath,
    '--uri',
    '$serviceUri',
    '--resume-isolates',
    '--wait-paused'
  ]).timeout(timeout, onTimeout: () {
    throw 'We timed out waiting for the tool to finish.';
  });

  if (toolResult.exitCode != 0) {
    print(toolResult.stdout);
    print(toolResult.stderr);
    fail('Tool failed with exit code ${toolResult.exitCode}.');
  }

  await sampleProcess.exitCode;
  await sampleProcess.stderr.drain();

  return toolResult.stdout as String;
}<|MERGE_RESOLUTION|>--- conflicted
+++ resolved
@@ -90,12 +90,8 @@
     expect(hitMap, contains(_sampleAppFileUri));
 
     final isolateFile = hitMap[_isolateLibFileUri];
-<<<<<<< HEAD
-    final expectedLineHits = {
-=======
     final expectedHits = {
       11: 1,
->>>>>>> 8d2da44a
       12: 1,
       13: 1,
       15: 0,
