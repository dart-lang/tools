--- conflicted
+++ resolved
@@ -1,9 +1,3 @@
-<<<<<<< HEAD
-## 1.0.4 - 2021-12-20
-
-* Updated dependency on `vm_service` package from `>=6.1.0 <8.0.0`to `>=8.1.0
-  <9.0.0`.
-=======
 ## 1.1.0-dev
 
 * Support function level coverage information, when running tests in the Dart
@@ -25,7 +19,11 @@
 * Use the `reportLines` flag in `vm_service`'s `getSourceReport` RPC. This
   typically halves the number of RPCs that the coverage collector needs to run.
 * Require Dart `>=2.14.0`
->>>>>>> 81d83698
+
+## 1.0.4 - 2021-12-20
+
+* Updated dependency on `vm_service` package from `>=6.1.0 <8.0.0`to `>=8.1.0
+  <9.0.0`.
 
 ## 1.0.3 - 2021-05-25
 
