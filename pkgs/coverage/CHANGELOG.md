<<<<<<< HEAD
## 1.14.1

- Silence a rare error that can occur when trying to resume the main isolate
  because the VM service has already shut down. This was responsible for a ~0.1%
  flakiness, and is safe to ignore.
=======
## 1.14.1-wip

- Remove dependency on `package:pubspec_parse`.
>>>>>>> 04c68495

## 1.14.0

- Require Dart ^3.6.0
- Partial support for workspace packages in `test_wth_coverage`.
- Deprecate `test_wth_coverage`'s `--package-name` flag, because it doesn't make
  sense for workspaces.
- Change the default `--port` to 0, allowing the VM to choose a free port.

## 1.13.1

- Fix a bug where the VM service can be shut down while some coverage
  collections are still happening.

## 1.13.0

- Introduced support for minimum coverage thresholds using --fail-under flag in
  format_coverage.
- Fix a bug where we attempt to resume an isolate after the VM service has been
  shut down.
  
## 1.12.0

- Introduced support for specifying coverage flags through a YAML file.
- Fix a [bug](https://github.com/dart-lang/tools/issues/2049) where coverage
  collection could hang forever if the package under test used background
  isolates that were never shut down.

## 1.11.1

- Update `package:vm_service` constraints to '>=12.0.0 <16.0.0'.

## 1.11.0

- Fix a [bug](https://github.com/dart-lang/tools/issues/685) where the tool
  would occasionally try to resume an isolate after the VM service had been
  disposed.

## 1.10.0

- Fix a [bug](https://github.com/dart-lang/tools/issues/520) where tests
  involving multiple isolates never finish.

## 1.9.2

- Fix repository link in pubspec.

## 1.9.1

- Remove outdated VM service version checks.
- Move to `dart-lang/tools`.

## 1.9.0

- Require Dart ^3.4
- Fix bug where some ranges were able to bypass the `--scope-output` filters.
- Add --ignore-files option allowing to exclude files from coverage reports using glob patterns

## 1.8.0

- Copy collect_coverage's `--scope-output` flag to test_with_coverage.

## 1.7.2

- Update `package:vm_service` constraints to '>=12.0.0 <15.0.0'.

## 1.7.1

- Update `package:vm_service` constraints to '>=12.0.0 <14.0.0'.

## 1.7.0

- Require Dart 3.0.0
- Update `package:vm_service` constraints to '^12.0.0'.
- Add `coverableLineCache` parameter to `collect`. This allows the set of
  coverable lines to be cached between calls to `collect`, avoiding the need to
  force compile the same libraries repeatedly. This is only useful when running
  multiple coverage collections over the same libraries.

## 1.6.4

- allow omitting space between `//` and `coverage` in coverage ignore comments
- allow text after coverage ignore comments
- throw FormatException when encountering unbalanced ignore comments instead of silently erroring
- Update `package:vm_service` constraints to '>= 9.4.0 <12.0.0'.

## 1.6.3

- Require Dart 2.18
- Update `package:vm_service` constraints to '>=9.4.0 <12.0.0'.

## 1.6.2

- Update `package:vm_service` constraints to '>=9.4.0 <11.0.0'.

## 1.6.1

- Handle SentinelExceptions thrown by vm_service.

## 1.6.0

- Update to vm_service 9.4.0.
- Use IsolateRef.isolateGroupId to speed up coverage collection.
- Ignore uncoverable abstract methods.
- Fix bug where 'ingore-line' comments etc are applied even if they're inside
  string literals.
- Change the LICENSE file to the standard Dart BSD license.

## 1.5.0

- Support passing extra arguments to `test_with_coverage` which are then passed
  to `package:test`.

  Example: `dart run coverage:test_with_coverage -- --preset CI`

## 1.4.0

- Added `HitMap.parseJsonSync` which takes a cache of ignored lines which can
  speedup calls when `checkIgnoredLines` is true and the function is called
  several times with overlapping files in the input json.
- Bump the version of vm_service to 9.0.0.

## 1.3.2

- Fix test_with_coverage listening to an unsupported signal on windows.
- Fix `--reportOn` on windows using incorrect path separators.

## 1.3.1

- Fix running `dart pub global run coverage:test_with_coverage` or
  `dart run coverage:test_with_coverage`

## 1.3.0

- Bump the minimum Dart SDK version to 2.15.0
- Add a `--package` flag, which takes the package's root directory, instead of
  the .package file. Deprecate the `--packages` flag.
- Deprecate the packagesPath parameter and add packagePath instead, in
  `HitMap.parseJson`, `HitMap.parseFiles`, `createHitmap`, and `parseCoverage`.
- Add a new executable to the package, `test_with_coverage`. This simplifies the
  most common use case of coverage, running all the tests for a package, and
  generating an lcov.info file.
- Use the `libraryFilters` option in `getSourceReport` to speed up coverage runs
  that use `scopedOutput`.

## 1.2.0

- Support branch level coverage information, when running tests in the Dart VM.
  This is not supported for web tests yet.
- Add flag `--branch-coverage` (abbr `-b`) to collect_coverage that collects
  branch coverage information. The VM must also be run with the
  `--branch-coverage` flag.
- Add flag `--pretty-print-branch` to format_coverage that works similarly to
  pretty print, but outputs branch level coverage, rather than line level.
- Update `--lcov` (abbr `-l`) in format_coverage to output branch level
  coverage, in addition to line level.
- Add an optional bool flag to `collect` that controls whether branch coverage
  is collected.
- Add a `branchHits` field to `HitMap`.
- Add support for scraping the service URI from the new Dart VM service message.
- Correctly parse package_config files on Windows when the root URI is relative.

## 1.1.0

- Support function level coverage information, when running tests in the Dart
  VM. This is not supported for web tests yet.
- Add flag `--function-coverage` (abbr `-f`) to collect_coverage that collects
  function coverage information.
- Add flag `--pretty-print-func` (abbr `-f`) to format_coverage that works
  similarly to pretty print, but outputs function level coverage, rather than
  line level.
- Update `--lcov` (abbr `-l`) in format_coverage to output function level
  coverage, in addition to line level.
- Add an optional bool flag to `collect` that controls whether function coverage
  is collected.
- Added `HitMap.parseJson`, `FileHitMaps.merge`, `HitMap.parseFiles`,
  `HitMap.toJson`, `FileHitMapsFormatter.formatLcov`, and
  `FileHitMapsFormatter.prettyPrint` that switch from using `Map<int, int>` to
  represent line coverage to using `HitMap` (which contains both line and
  function coverage). Document the old versions of these functions as
  deprecated. We will delete the old functions when we update to coverage
  version 2.0.0.
- Ensure `createHitmap` returns a sorted hitmap. This fixes a potential issue
  with ignore line annotations.
- Use the `reportLines` flag in `vm_service`'s `getSourceReport` RPC. This
  typically halves the number of RPCs that the coverage collector needs to run.
- Require Dart `>=2.14.0`

## 1.0.4

- Updated dependency on `vm_service` package from `>=6.1.0 <8.0.0`to
  `>=8.1.0 <9.0.0`.

## 1.0.3

- Updated dependency on `vm_service` package from `^6.1.0` to `>=6.1.0 <8.0.0`.

## 1.0.2

- Fix an issue where the `--packages` argument wasn't passed to
  `format_coverage`.

## 1.0.1

- Allow the chrome `sourceUriProvider` to return `null`.

## 1.0.0

- Migrate to null safety.
- Removed support for SDK `1.x.x`.

## 0.15.2

- Update `args`, `logging`, and `package_config` deps to allow the latest stable
  releases.

## 0.15.1

- Updated dependency on `vm_service` package from `>=1.0.0 < 5.0.0` to
  `>=1.0.0 <7.0.0`.

## 0.15.0

- BREAKING CHANGE: Eliminate the `--package-root` option from
  `bin/run_and_collect.dart` and `bin/format_coverage.dart` as well as from
  `runAndCollect` and the `Resolver` constructor.

## 0.14.2

- Fix an issue where `--wait-paused` with `collect` would attempt to collect
  coverage if no isolates have started.

## 0.14.1

- Updated dependency on `vm_service` package from `>=1.0.0 < 5.0.0` to
  `>=1.0.0 <6.0.0`.

## 0.14.0

- Add flag `--check-ignore` that is used to ignore lines from coverage depending
  on the comments.

  Use // coverage:ignore-line to ignore one line. Use // coverage:ignore-start
  and // coverage:ignore-end to ignore range of lines inclusive. Use //
  coverage:ignore-file to ignore the whole file.

## 0.13.11

- Revert breaking change in 13.10

## 0.13.10

- Add flag `--check-ignore` that is used to ignore lines from coverage depending
  on the comments.

  Use // coverage:ignore-line to ignore one line. Use // coverage:ignore-start
  and // coverage:ignore-end to ignore range of lines inclusive. Use //
  coverage:ignore-file to ignore the whole file.

## 0.13.9

- Don't crash on empty JSON input files.
- Loosen the dependency on the `vm_service` package from `>=1.0.0 <4.0.0` to
  `>=1.0.0 <5.0.0`.

## 0.13.8

- Update to package_config `1.9.0` which supports package_config.json files and
  should be forwards compatible with `2.0.0`.
- Deprecate the `packageRoot` argument on `Resolver`.

## 0.13.7

- Loosen the dependency on the `vm_service` package from `>=1.0.0 <3.0.0` to
  `>=1.0.0 <4.0.0`.

## 0.13.6

- Now consider all `.json` files for the `format_coverage` command.

## 0.13.5

- Update `parseChromeCoverage` to merge coverage information for a given line.
- Handle source map parse errors in `parseChromeCoverage`. Coverage will not be
  considered for Dart files that have corresponding invalid source maps.

## 0.13.4

- Add `parseChromeCoverage` for creating a Dart based coverage report from a
  Chrome coverage report.

## 0.13.3+3 - 2019-12-03

- Re-loosen the dependency on the `vm_service` package from `>=1.0.0 < 2.1.2` to
  `>=1.0.0 <3.0.0` now that breakage introduced in version `2.1.2` has been
  resolved. Fixed in:
  https://github.com/dart-lang/sdk/commit/7a911ce3f1e945f2cbd1967c6109127e3acbab5a.

## 0.13.3+2 - 2019-12-02

- Tighten the dependency on the `vm_service` package from `>=1.0.0 <3.0.0` down
  to `>=1.0.0 <2.1.2` in order to exclude version `2.1.2` which is broken on the
  current stable Dart VM due to a missing SDK constraint in its pubspec.yaml.
  The breakage was introduced in:
  https://github.com/dart-lang/sdk/commit/9e636b5ab4de850fb19bc262e0686fdf14bfbfc0.

## 0.13.3+1 - 2019-10-10

- Loosen the dependency on the `vm_service` package from `^1.0.0` to
  `>=1.0.0 <3.0.0`. Ensures dependency version range compatibility with the
  latest versions of package `test`.

## 0.13.3

- Adds a new named argument to `collect` to filter coverage results by a set of
  VM isolate IDs.
- Migrates implementation of VM service protocol library from
  `package:vm_service_lib`, which is no longer maintained, to
  `package:vm_service`, which is.

## 0.13.2

- Add new multi-flag option `--scope-output` which restricts coverage output so
  that only scripts that start with the provided path are considered.

## 0.13.1

- Handle scenario where the VM returns empty coverage information for a range.

## 0.13.0

- BREAKING CHANGE: Skips collecting coverage for `dart:` libraries by default,
  which provides a significant performance boost. To restore the previous
  behaviour and collect coverage for these libraries, use the `--include-dart`
  flag.
- Disables WebSocket compression for coverage collection. Since almost all
  coverage collection runs happen over the loopback interface to localhost, this
  improves performance and reduces CPU usage.
- Migrates implementation of VM service protocol library from
  `package:vm_service_client`, which is no longer maintained, to
  `package:vm_service_lib`, which is.

## 0.12.4

- `collect()` now immediately throws `ArgumentError` if a null URI is passed in
  the `serviceUri` parameter to avoid a less-easily debuggable null dereference
  later. See dart-lang/coverage#240 for details.

## 0.12.3

- Fixed dart-lang/coverage#194. During collection, we now track each script by
  its (unique) VMScriptRef. This ensures we look up the correct script when
  computing the affected line for each hit token. The hitmap remains URI based,
  since in the end, we want a single, unified set of line to hitCount mappings
  per script.

## 0.12.2

- Dart SDK upper bound raised to <3.0.0.

## 0.12.1

- Minor type, dartfmt fixes.
- Require package:args >= 1.4.0.

## 0.12.0

- BREAKING CHANGE: This version requires Dart SDK 2.0.0-dev.64.1 or later.
- Strong mode fixes as of Dart SDK 2.0.0-dev.64.1.

## 0.11.0

- BREAKING CHANGE: This version requires Dart SDK 2.0.0-dev.30 or later.
- Updated to Dart 2.0 constants from dart:convert.

## 0.10.0

- BREAKING CHANGE: `createHitmap` and `mergeHitmaps` now specify generic types
  (`Map<String, Map<int, int>>`) on their hit map parameter/return value.
- Updated package:args dependency to 1.0.0.

## 0.9.3

- Strong mode fixes as of Dart SDK 1.24.0.
- Restrict the SDK lower version constraint to `>=1.21.0`. Required for method
  generics.
- Eliminate dependency on package:async.

## 0.9.2

- Strong mode fixes as of Dart SDK 1.22.0.

## 0.9.1

- Temporarily add back support for the `--host` and `--port` options to
  `collect_coverage`. This is a temporary measure for backwards-compatibility
  that may stop working on Dart SDKs >= 1.22. See the related
  [breaking change note](https://groups.google.com/a/dartlang.org/forum/#!msg/announce/VxSw-V5tx8k/wPV0GfX7BwAJ)
  for the Dart VM service protocol.

## 0.9.0

- BREAKING CHANGE: `collect` no longer supports the `host` and `port`
  parameters. These are replaced with a `serviceUri` parameter. As of Dart SDK
  1.22, the Dart VM will emit Observatory URIs that include an authentication
  token for security reasons. Automated tools will need to scrape stdout for
  this URI and pass it to `collect_coverage`.
- BREAKING CHANGE: `collect_coverage`: the `--host` and `--port` options have
  been replaced with a `--uri` option. See the above change for details.
- BREAKING CHANGE: `runAndCollect` now defaults to running in checked mode.
- Added `extractObservatoryUri`: scrapes an input string for an Observatory URI.
  Potentially useful for automated tooling after Dart SDK 1.22.

## 0.8.1

- Added optional `checked` parameter to `runAndCollect` to run in checked mode.

## 0.8.0+2

- Strong mode fixes as of Dart SDK 1.20.1.

## 0.8.0+1

- Make strong mode clean.

## 0.8.0

- Moved `Formatter.format` parameters `reportOn` and `basePath` to constructor.
  Eliminated `pathFilter` parameter.

## 0.7.9

- `format_coverage`: add `--base-directory` option. Source paths in
  LCOV/pretty-print output are relative to this directory, or absolute if
  unspecified.

## 0.7.8

- `format_coverage`: support `--packages` option for package specs.

## 0.7.7

- Add fallback URI resolution for Bazel http(s) URIs that don't contain a
  `packages` path component.

## 0.7.6

- Add [Bazel](http://bazel.io) support to `format_coverage`.

## 0.7.5

- Bugfix in `collect_coverage`: prevent hang if initial VM service connection is
  slow.
- Workaround for VM behaviour in which `evaluate:source` ranges may appear in
  the returned source report manifesting in a crash in `collect_coverage`. These
  generally correspond to source evaluations in the debugger and add little
  value to line coverage.
- `format_coverage`: may be slower for large sets of coverage JSON input files.
  Unlikely to be an issue due to elimination of `--coverage-dir` VM flag.

## 0.7.4

- Require at least Dart SDK 1.16.0.

- Bugfix in format_coverage: if `--report-on` is not specified, emit all
  coverage, rather than none.

## 0.7.3

- Added support for the latest Dart SDK.

## 0.7.2

- `Formatter.format` added two optional arguments: `reportOn` and `pathFilter`.
  They can be used independently to limit the files which are included in the
  output.

- Added `runAndCollect` API to library.

## 0.7.1

- Added `collect` top-level method.

- Updated support for latest `0.11.0` dev build.

- Replaced `ServiceEvent.eventType` with `ServiceEvent.kind`.
  - `ServiceEvent.eventType` is deprecated and will be removed in `0.8`.

## 0.7.0

- `format_coverage` no longer emits SDK coverage unless --sdk-root is set
  explicitly.

- Removed support for collecting coverage from old (<1.9.0) Dart SDKs.

- Removed deprecated `Resolver.pkgRoot`.

## 0.6.5

- Fixed early collection bug when --wait-paused is set.

## 0.6.4

- Optimized formatters and fixed return value of `format` methods.

- Added `Resolver.packageRoot` – deprecated `Resolver.pkgRoot`.

## 0.6.3

- Support the latest release of `args` package.

- Support the latest release of `logging` package.

- Fixed error when trying to access invalid paths.

- Require at least Dart SDK v1.9.0.

## 0.6.2

- Support observatory protocol changes for VM >= 1.11.0.

## 0.6.1

- Support observatory protocol changes for VM >= 1.10.0.

## 0.6.0+1

- Add support for `pub global run`.

## 0.6.0

- Add support for SDK versions >= 1.9.0. For Dartium/content-shell versions past
  1.9.0, coverage collection is no longer done over the remote debugging port,
  but via the observatory port emitted on stdout. Backward compatibility with
  SDKs back to 1.5.x is provided.<|MERGE_RESOLUTION|>--- conflicted
+++ resolved
@@ -1,14 +1,9 @@
-<<<<<<< HEAD
 ## 1.14.1
 
+- Remove dependency on `package:pubspec_parse`.
 - Silence a rare error that can occur when trying to resume the main isolate
   because the VM service has already shut down. This was responsible for a ~0.1%
   flakiness, and is safe to ignore.
-=======
-## 1.14.1-wip
-
-- Remove dependency on `package:pubspec_parse`.
->>>>>>> 04c68495
 
 ## 1.14.0
 
