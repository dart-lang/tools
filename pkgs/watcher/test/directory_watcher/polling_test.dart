--- conflicted
+++ resolved
@@ -15,66 +15,6 @@
 void main() {
   // Use a short delay to make the tests run quickly.
   watcherFactory = (dir) => PollingDirectoryWatcher(dir,
-<<<<<<< HEAD
-      pollingDelay: const Duration(milliseconds: 100));
-
-  // Filesystem modification times can be low resolution, mock them.
-  group('with mock mtime', () {
-    setUp(enableMockModificationTimes);
-
-    fileTests();
-    linkTests(isNative: false);
-
-    test('does not notify if the modification time did not change', () async {
-      writeFile('a.txt', contents: 'before');
-      writeFile('b.txt', contents: 'before');
-      await startWatcher();
-      writeFile('a.txt', contents: 'after', updateModified: false);
-      writeFile('b.txt', contents: 'after');
-      await expectModifyEvent('b.txt');
-    });
-
-    // A poll does an async directory list then checks mtime on each file. Check
-    // handling of a file that is deleted between the two.
-    test('deletes during poll', () async {
-      await startWatcher();
-
-      for (var i = 0; i != 300; ++i) {
-        writeFile('$i');
-      }
-      // A series of deletes with delays in between for 300ms, which will
-      // intersect with the 100ms polling multiple times.
-      for (var i = 0; i != 300; ++i) {
-        deleteFile('$i');
-        await Future<void>.delayed(const Duration(milliseconds: 1));
-      }
-
-      final events =
-          await takeEvents(duration: const Duration(milliseconds: 500));
-
-      // Events should be adds and removes that pair up, with no modify events.
-      final adds = <String>{};
-      final removes = <String>{};
-      for (var event in events) {
-        if (event.type == ChangeType.ADD) {
-          adds.add(event.path);
-        } else if (event.type == ChangeType.REMOVE) {
-          removes.add(event.path);
-        } else {
-          fail('Unexpected event: $event');
-        }
-      }
-      expect(adds, removes);
-    });
-  });
-
-  // Also test with delayed writes and real mtimes.
-  group('with real mtime', () {
-    setUp(enableWaitingForDifferentModificationTimes);
-
-    fileTests();
-    linkTests(isNative: false);
-=======
       pollingDelay: const Duration(milliseconds: 10));
 
   /// See [enableSleepUntilNewModificationTime] for a note about the "polling"
@@ -115,6 +55,5 @@
       }
     }
     expect(adds, removes);
->>>>>>> e0cc0bcc
   });
 }