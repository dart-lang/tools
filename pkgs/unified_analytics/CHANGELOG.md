--- conflicted
+++ resolved
@@ -1,13 +1,11 @@
-<<<<<<< HEAD
 ## 2.1.0-wip
 
 - Added `SurveyHandler` feature to `Analytics` instance to fetch available surveys from remote endpoint to display to users
 - Surveys will be disabled for any users that have been opted out
-=======
+
 ## 2.0.1-wip
 
 - Allow latest package versions for `file` and `http`.
->>>>>>> 8d6e8b82
 
 ## 2.0.0
 
