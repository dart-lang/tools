--- conflicted
+++ resolved
@@ -2,11 +2,8 @@
 
 - Error handling functionality added to prevent malformed session json data from causing a crash
 - Creating a new analytics constructor to point to a test instance of Google Analytics for developers
-<<<<<<< HEAD
 - Align supported tool list with PDD
-=======
 - Exposing a new instance method that will need to be invoked when a client has successfully shown the consent message to the user `clientShowedMessage()`
->>>>>>> 55201e04
 
 ## 0.1.2
 
