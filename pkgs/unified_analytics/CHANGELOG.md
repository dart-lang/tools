--- conflicted
+++ resolved
@@ -1,16 +1,9 @@
-<<<<<<< HEAD
-## 2.1.0-wip
-
-- Added `SurveyHandler` feature to `Analytics` instance to fetch available surveys from remote endpoint to display to users
-- Surveys will be disabled for any users that have been opted out
-
-## 2.0.1-wip
-=======
 ## 3.1.0-wip
->>>>>>> 600ea0a4
 
 - Enhanced `LogFileStats` data to include information about flutter channel counts and tool counts
 - Added new method to suppress telemetry collection temporarily for current invocation via `analytics.suppressTelemetry()`
+- Added `SurveyHandler` feature to `Analytics` instance to fetch available surveys from remote endpoint to display to users
+- Surveys will be disabled for any users that have been opted out
 
 ## 3.0.0
 
