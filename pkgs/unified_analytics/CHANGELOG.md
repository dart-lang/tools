## 0.1.3-dev

<<<<<<< HEAD
- Error handling functionality added to prevent malformed session json data from causing a crash
=======
- Creating a new analytics constructor to point to a test instance of Google Analytics for developers
>>>>>>> c7501cc1

## 0.1.2

- Implemented fake Google Analytics Client for `Analytics.test(...)` constructor; marked with visible for testing annotation

## 0.1.1

- Bumping intl package to 0.18.0 to fix version solving issue with flutter_tools
- LogFileStats includes more information about how many events are persisted and total count of how many times each event was sent

## 0.1.0

- Initial version.<|MERGE_RESOLUTION|>--- conflicted
+++ resolved
@@ -1,10 +1,7 @@
 ## 0.1.3-dev
 
-<<<<<<< HEAD
 - Error handling functionality added to prevent malformed session json data from causing a crash
-=======
 - Creating a new analytics constructor to point to a test instance of Google Analytics for developers
->>>>>>> c7501cc1
 
 ## 0.1.2
 
