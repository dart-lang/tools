<<<<<<< HEAD
## 6.0.0-wip
=======
## 5.8.6
>>>>>>> af09f6d6

- Refactored session handler class to use the last modified timestamp as the last ping value to prevent writing to file with each send
- Consolidate `Session` functionality into `UserProperty` to prevent race condition crash where session logic crashed before initializing `UserProperty`
- Get rid of `late` variables throughout implementation class, `AnalyticsImpl`
- Any error events (`Event.analyticsException`) encountered within package will be sent when invoking `Analytics.close`; replacing `ErrorHandler` functionality
- Exposing new method for `FakeAnalytics.sendPendingErrorEvents` to send error events on command
- Bumping intl package to 0.19.0 to fix version solving issue with flutter_tools

## 5.8.5

- Fix late initialization error for `Analytics.userProperty` [bug](https://github.com/dart-lang/tools/issues/238)

## 5.8.4

- Exporting all enums from [`enums.dart`](https://github.com/dart-lang/tools/blob/main/pkgs/unified_analytics/lib/src/enums.dart) through `lib/testing.dart`

## 5.8.3

- [Fix bug](https://github.com/flutter/flutter/issues/143792) when parsing session json file

## 5.8.2

- Added new event `Event.analyticsException` to track internal errors for this package
- Redirecting the `Analytics.test` factory to return an instance of `FakeAnalytics`
- Exposing new helper function that can be used to parse the Dart SDK version

## 5.8.1

- Refactor logic for `okToSend` and `shouldShowMessage`
- Check devtools config file for legacy opt out status

## 5.8.0

- Fix template string for consent message
- Add `enabledFeatures` to constructor to collect features enabled for each dash tool

## 5.7.0

- Added the `Event.commandUsageValues` constructor

## 5.6.0

- Added the `Event.timing` constructor

## 5.5.0

- Edit to the `Event.flutterCommandResult` constructor to add `commandHasTerminal`
- Added timeout for `Analytics.setTelemetry` to prevent the clients from hanging
- Added the `Event.appleUsageEvent` constructor
- Added the `Event.exception` constructor

## 5.4.0

- Added the `Event.codeSizeAnalysis` constructor

## 5.3.0

- User property "host_os_version" added to provide detail version information about the host
- User property "locale" added to provide language related information
- User property "client_ide" (optional) added to provide the IDE used by the Dash tool using this package, if applicable
- Added the `Event.flutterCommandResult` constructor

## 5.2.0

- Added the `Event.hotRunnerInfo` constructor

## 5.1.0

- Added the `Event.flutterBuildInfo` constructor

## 5.0.0

- Update to the latest version of `package:dart_flutter_team_lints`
- Using internal futures list to store send events
- Added the `Event.doctorValidatorResult` constructor

## 4.0.1

- Adding constant for the NoOpAnalytics instance client ID to enable clients to reference it in tests

## 4.0.0

- Enhanced `LogFileStats` data to include information about flutter channel counts and tool counts
- Added new method to suppress telemetry collection temporarily for current invocation via `analytics.suppressTelemetry()`
- Added `SurveyHandler` feature to `Analytics` instance to fetch available surveys from remote endpoint to display to users along with functionality to dismiss them
- Surveys will be disabled for any users that have been opted out
- Shipping `FakeAnalytics` for clients of this tool that need to ensure workflows are sending events in tests
- Adding getter to `Analytics` instance to fetch the client ID being sent to GA4

## 3.0.0

- Allow latest package versions for `file` and `http`
- Introducing new `Event` class that will standardize what event data can be sent with each event
- Deprecating the `sendEvent` method in favor of the `send` method

## 2.0.0

- Refactoring `dateStamp` utility function to be defined in `utils.dart` instead of having static methods in `Initializer` and `ConfigHandler`
- Remove the `pddFlag` now that the revisions to the PDD have been finalized to persist data in the log file and session json file
- Opting out will now delete the contents of the CLIENT ID, session json, and log files; opting back in will regenerate them as events send
- `enableAsserts` parameter added to constructors for `Analytics` to check body of POST request for Google Analytics 4 limitations
- Now checking if write permissions are enabled for user's home directory, if not allowed, `NoOpAnalytics` returned by `Analytics` factory constructor

## 1.1.0

- Added a `okToSend` getter so that clients can easily and accurately check the state of the consent mechanism.
- Initialize the config file with user opted out if user was opted out in legacy Flutter and Dart analytics

## 1.0.1

- Error handling on the `analytics.sendEvent(...)` method to silently error out and return a `500` http status code to let tools using this package know Google Analytics did not receive the event (all successful requests will have a status code of `2xx` provided by Google Analytics)

## 1.0.0

- Error handling functionality added to prevent malformed session json data from causing a crash
- Creating a new analytics constructor to point to a test instance of Google Analytics for developers
- Align supported tool list with PDD
- Exposing a new instance method that will need to be invoked when a client has successfully shown the consent message to the user `clientShowedMessage()`
- Adding and incrementing a tool's version will automatically use the current consent message version instead of incrementing by 1
- Default constructor has disabled the usage of local log file and session json file until revisions have landed to the privacy document

## 0.1.2

- Implemented fake Google Analytics Client for `Analytics.test(...)` constructor; marked with visible for testing annotation

## 0.1.1

- Bumping intl package to 0.18.0 to fix version solving issue with flutter_tools
- LogFileStats includes more information about how many events are persisted and total count of how many times each event was sent

## 0.1.0

- Initial version<|MERGE_RESOLUTION|>--- conflicted
+++ resolved
@@ -1,14 +1,13 @@
-<<<<<<< HEAD
 ## 6.0.0-wip
-=======
-## 5.8.6
->>>>>>> af09f6d6
 
-- Refactored session handler class to use the last modified timestamp as the last ping value to prevent writing to file with each send
 - Consolidate `Session` functionality into `UserProperty` to prevent race condition crash where session logic crashed before initializing `UserProperty`
 - Get rid of `late` variables throughout implementation class, `AnalyticsImpl`
 - Any error events (`Event.analyticsException`) encountered within package will be sent when invoking `Analytics.close`; replacing `ErrorHandler` functionality
 - Exposing new method for `FakeAnalytics.sendPendingErrorEvents` to send error events on command
+
+## 5.8.6
+
+- Refactored session handler class to use the last modified timestamp as the last ping value to prevent writing to file with each send
 - Bumping intl package to 0.19.0 to fix version solving issue with flutter_tools
 
 ## 5.8.5
