## 6.0.0-wip

- Refactored session handler class to use the last modified timestamp as the last ping value
<<<<<<< HEAD
- Consolidate `Session` functionality into `UserProperty`
- Remove `ErrorHandler` class and move its functionality/logic into `AnalyticsImpl`
- Get rid of `late` variables throughout implementation class, `AnalyticsImpl`
- Any error events (`Event.analyticsException`) encountered within package will be sent when invoking `Analytics.close`
- Exposing new method for `FakeAnalytics.sendPendingErrorEvents` to send error events on command
=======
- Bumping intl package to 0.19.0 to fix version solving issue with flutter_tools
>>>>>>> 35b25a76

## 5.8.5

- Fix late initialization error for `Analytics.userProperty` [bug](https://github.com/dart-lang/tools/issues/238)

## 5.8.4

- Exporting all enums from [`enums.dart`](https://github.com/dart-lang/tools/blob/main/pkgs/unified_analytics/lib/src/enums.dart) through `lib/testing.dart`

## 5.8.3

- [Fix bug](https://github.com/flutter/flutter/issues/143792) when parsing session json file

## 5.8.2

- Added new event `Event.analyticsException` to track internal errors for this package
- Redirecting the `Analytics.test` factory to return an instance of `FakeAnalytics`
- Exposing new helper function that can be used to parse the Dart SDK version

## 5.8.1

- Refactor logic for `okToSend` and `shouldShowMessage`
- Check devtools config file for legacy opt out status

## 5.8.0

- Fix template string for consent message
- Add `enabledFeatures` to constructor to collect features enabled for each dash tool

## 5.7.0

- Added the `Event.commandUsageValues` constructor

## 5.6.0

- Added the `Event.timing` constructor

## 5.5.0

- Edit to the `Event.flutterCommandResult` constructor to add `commandHasTerminal`
- Added timeout for `Analytics.setTelemetry` to prevent the clients from hanging
- Added the `Event.appleUsageEvent` constructor
- Added the `Event.exception` constructor

## 5.4.0

- Added the `Event.codeSizeAnalysis` constructor

## 5.3.0

- User property "host_os_version" added to provide detail version information about the host
- User property "locale" added to provide language related information
- User property "client_ide" (optional) added to provide the IDE used by the Dash tool using this package, if applicable
- Added the `Event.flutterCommandResult` constructor

## 5.2.0

- Added the `Event.hotRunnerInfo` constructor

## 5.1.0

- Added the `Event.flutterBuildInfo` constructor

## 5.0.0

- Update to the latest version of `package:dart_flutter_team_lints`
- Using internal futures list to store send events
- Added the `Event.doctorValidatorResult` constructor

## 4.0.1

- Adding constant for the NoOpAnalytics instance client ID to enable clients to reference it in tests

## 4.0.0

- Enhanced `LogFileStats` data to include information about flutter channel counts and tool counts
- Added new method to suppress telemetry collection temporarily for current invocation via `analytics.suppressTelemetry()`
- Added `SurveyHandler` feature to `Analytics` instance to fetch available surveys from remote endpoint to display to users along with functionality to dismiss them
- Surveys will be disabled for any users that have been opted out
- Shipping `FakeAnalytics` for clients of this tool that need to ensure workflows are sending events in tests
- Adding getter to `Analytics` instance to fetch the client ID being sent to GA4

## 3.0.0

- Allow latest package versions for `file` and `http`
- Introducing new `Event` class that will standardize what event data can be sent with each event
- Deprecating the `sendEvent` method in favor of the `send` method

## 2.0.0

- Refactoring `dateStamp` utility function to be defined in `utils.dart` instead of having static methods in `Initializer` and `ConfigHandler`
- Remove the `pddFlag` now that the revisions to the PDD have been finalized to persist data in the log file and session json file
- Opting out will now delete the contents of the CLIENT ID, session json, and log files; opting back in will regenerate them as events send
- `enableAsserts` parameter added to constructors for `Analytics` to check body of POST request for Google Analytics 4 limitations
- Now checking if write permissions are enabled for user's home directory, if not allowed, `NoOpAnalytics` returned by `Analytics` factory constructor

## 1.1.0

- Added a `okToSend` getter so that clients can easily and accurately check the state of the consent mechanism.
- Initialize the config file with user opted out if user was opted out in legacy Flutter and Dart analytics

## 1.0.1

- Error handling on the `analytics.sendEvent(...)` method to silently error out and return a `500` http status code to let tools using this package know Google Analytics did not receive the event (all successful requests will have a status code of `2xx` provided by Google Analytics)

## 1.0.0

- Error handling functionality added to prevent malformed session json data from causing a crash
- Creating a new analytics constructor to point to a test instance of Google Analytics for developers
- Align supported tool list with PDD
- Exposing a new instance method that will need to be invoked when a client has successfully shown the consent message to the user `clientShowedMessage()`
- Adding and incrementing a tool's version will automatically use the current consent message version instead of incrementing by 1
- Default constructor has disabled the usage of local log file and session json file until revisions have landed to the privacy document

## 0.1.2

- Implemented fake Google Analytics Client for `Analytics.test(...)` constructor; marked with visible for testing annotation

## 0.1.1

- Bumping intl package to 0.18.0 to fix version solving issue with flutter_tools
- LogFileStats includes more information about how many events are persisted and total count of how many times each event was sent

## 0.1.0

- Initial version<|MERGE_RESOLUTION|>--- conflicted
+++ resolved
@@ -1,15 +1,12 @@
 ## 6.0.0-wip
 
 - Refactored session handler class to use the last modified timestamp as the last ping value
-<<<<<<< HEAD
 - Consolidate `Session` functionality into `UserProperty`
 - Remove `ErrorHandler` class and move its functionality/logic into `AnalyticsImpl`
 - Get rid of `late` variables throughout implementation class, `AnalyticsImpl`
 - Any error events (`Event.analyticsException`) encountered within package will be sent when invoking `Analytics.close`
 - Exposing new method for `FakeAnalytics.sendPendingErrorEvents` to send error events on command
-=======
 - Bumping intl package to 0.19.0 to fix version solving issue with flutter_tools
->>>>>>> 35b25a76
 
 ## 5.8.5
 
