<<<<<<< HEAD
## 1.1.2-wip

- Allow latest package versions for `file` and `http`.

## 1.1.1
=======
## 2.0.0
>>>>>>> 389925fc

- Refactoring `dateStamp` utility function to be defined in `utils.dart` instead of having static methods in `Initializer` and `ConfigHandler`
- Remove the `pddFlag` now that the revisions to the PDD have been finalized to persist data in the log file and session json file
- Opting out will now delete the contents of the CLIENT ID, session json, and log files; opting back in will regenerate them as events send
- `enableAsserts` parameter added to constructors for `Analytics` to check body of POST request for Google Analytics 4 limitations
- Now checking if write permissions are enabled for user's home directory, if not allowed, `NoOpAnalytics` returned by `Analytics` factory constructor

## 1.1.0

- Added a `okToSend` getter so that clients can easily and accurately check the state of the consent mechanism.
- Initialize the config file with user opted out if user was opted out in legacy Flutter and Dart analytics

## 1.0.1

- Error handling on the `analytics.sendEvent(...)` method to silently error out and return a `500` http status code to let tools using this package know Google Analytics did not receive the event (all successful requests will have a status code of `2xx` provided by Google Analytics)

## 1.0.0

- Error handling functionality added to prevent malformed session json data from causing a crash
- Creating a new analytics constructor to point to a test instance of Google Analytics for developers
- Align supported tool list with PDD
- Exposing a new instance method that will need to be invoked when a client has successfully shown the consent message to the user `clientShowedMessage()`
- Adding and incrementing a tool's version will automatically use the current consent message version instead of incrementing by 1
- Default constructor has disabled the usage of local log file and session json file until revisions have landed to the privacy document

## 0.1.2

- Implemented fake Google Analytics Client for `Analytics.test(...)` constructor; marked with visible for testing annotation

## 0.1.1

- Bumping intl package to 0.18.0 to fix version solving issue with flutter_tools
- LogFileStats includes more information about how many events are persisted and total count of how many times each event was sent

## 0.1.0

- Initial version.<|MERGE_RESOLUTION|>--- conflicted
+++ resolved
@@ -1,12 +1,8 @@
-<<<<<<< HEAD
-## 1.1.2-wip
+## 2.0.1-wip
 
 - Allow latest package versions for `file` and `http`.
 
-## 1.1.1
-=======
 ## 2.0.0
->>>>>>> 389925fc
 
 - Refactoring `dateStamp` utility function to be defined in `utils.dart` instead of having static methods in `Initializer` and `ConfigHandler`
 - Remove the `pddFlag` now that the revisions to the PDD have been finalized to persist data in the log file and session json file
