--- conflicted
+++ resolved
@@ -9,7 +9,6 @@
 import 'constants.dart';
 import 'utils.dart';
 
-<<<<<<< HEAD
 /// Creates the text file that will contain the client ID
 /// which will be used across all related tools for analytics
 /// reporting in GA.
@@ -35,37 +34,6 @@
         kConfigString.replaceAll('reporting=1', 'reporting=0'));
   } else {
     configFile.writeAsStringSync(kConfigString);
-=======
-class Initializer {
-  final FileSystem fs;
-  final String tool;
-  final Directory homeDirectory;
-  final int toolsMessageVersion;
-  bool firstRun = false;
-
-  /// Responsibe for the initialization of the files
-  /// necessary for analytics reporting.
-  ///
-  /// Creates the configuration file that allows the user to
-  /// mannually opt out of reporting along with the file containing
-  /// the client ID to be used across all relevant tooling.
-  ///
-  /// Updating of the config file with new versions will
-  /// not be handled by the [Initializer].
-  Initializer({
-    required this.fs,
-    required this.tool,
-    required this.homeDirectory,
-    required this.toolsMessageVersion,
-  });
-
-  /// Creates the text file that will contain the client ID
-  /// which will be used across all related tools for analytics
-  /// reporting in GA.
-  static void createClientIdFile({required File clientIdFile}) {
-    clientIdFile.createSync(recursive: true);
-    clientIdFile.writeAsStringSync(Uuid().generateV4());
->>>>>>> f611290b
   }
 }
 
@@ -139,7 +107,6 @@
     createSessionFile(sessionFile: sessionFile);
   }
 
-<<<<<<< HEAD
   // Begin initialization checks for the log file to persist events locally
   final logFile =
       fs.file(p.join(homeDirectory.path, kDartToolDirectoryName, kLogFileName));
@@ -152,72 +119,6 @@
       homeDirectory.path, kDartToolDirectoryName, kDismissedSurveyFileName));
   if (!dismissedSurveyFile.existsSync()) {
     createDismissedSurveyFile(dismissedSurveyFile: dismissedSurveyFile);
-=======
-  /// Creates the session file which will contain
-  /// the current session id which is the current timestamp.
-  ///
-  /// [sessionIdOverride] can be provided as an override, otherwise it
-  /// will use the current timestamp from [Clock.now].
-  static void createSessionFile({
-    required File sessionFile,
-    DateTime? sessionIdOverride,
-  }) {
-    sessionFile.createSync(recursive: true);
-    writeSessionContents(sessionFile: sessionFile);
-  }
-
-  /// This will check that there is a client ID populated in
-  /// the user's home directory under the dart-tool directory.
-  /// If it doesn't exist, one will be created there.
-  ///
-  /// Passing [forceReset] as true will only reset the configuration
-  /// file, it won't recreate the client id, session, and log files
-  /// if they currently exist on disk.
-  void run({bool forceReset = false}) {
-    // Begin by checking for the config file
-    final configFile = fs.file(
-        p.join(homeDirectory.path, kDartToolDirectoryName, kConfigFileName));
-
-    // When the config file doesn't exist, initialize it with the default tools
-    // and the current date
-    if (!configFile.existsSync() || forceReset) {
-      firstRun = true;
-      createConfigFile(
-        configFile: configFile,
-        dateStamp: dateStamp,
-        tool: tool,
-        toolsMessageVersion: toolsMessageVersion,
-      );
-    }
-
-    // Begin initialization checks for the client id
-    final clientFile = fs.file(
-        p.join(homeDirectory.path, kDartToolDirectoryName, kClientIdFileName));
-    if (!clientFile.existsSync()) {
-      createClientIdFile(clientIdFile: clientFile);
-    }
-
-    // Begin initialization checks for the session file
-    final sessionFile = fs.file(
-        p.join(homeDirectory.path, kDartToolDirectoryName, kSessionFileName));
-    if (!sessionFile.existsSync()) {
-      createSessionFile(sessionFile: sessionFile);
-    }
-
-    // Begin initialization checks for the log file to persist events locally
-    final logFile = fs
-        .file(p.join(homeDirectory.path, kDartToolDirectoryName, kLogFileName));
-    if (!logFile.existsSync()) {
-      createLogFile(logFile: logFile);
-    }
-
-    // Begin initialization checks for the dismissed survey file
-    final dismissedSurveyFile = fs.file(p.join(
-        homeDirectory.path, kDartToolDirectoryName, kDismissedSurveyFileName));
-    if (!dismissedSurveyFile.existsSync()) {
-      createDismissedSurveyFile(dismissedSurveyFile: dismissedSurveyFile);
-    }
->>>>>>> f611290b
   }
 
   return firstRun;
