// Copyright (c) 2023, the Dart project authors.  Please see the AUTHORS file
// for details. All rights reserved. Use of this source code is governed by a
// BSD-style license that can be found in the LICENSE file.

/// URL endpoint for sending Google Analytics Events.
const String kAnalyticsUrl = 'https://www.google-analytics.com/mp/collect';

/// Name for the text file that will contain the user's randomly generated
/// client id.
const String kClientIdFileName = 'CLIENT_ID';

/// Name for the file where telemetry status and tools data will be stored.
const String kConfigFileName = 'dart-flutter-telemetry.config';

/// The string that will provide the boilerplate for the configuration file
/// stored on the user's machine.
const String kConfigString = '''
# INTRODUCTION
#
# This is the Flutter and Dart telemetry reporting
# configuration file.
#
# Lines starting with a #" are documentation that
# the tools maintain automatically.
#
# All other lines are configuration lines. They have
# the form "name=value". If multiple lines contain
# the same configuration name with different values,
# the parser will default to a conservative value. 

# DISABLING TELEMETRY REPORTING
#
# To disable telemetry reporting, set "reporting" to
# the value "0" and to enable, set to "1":
reporting=1

# NOTIFICATIONS
#
# Each tool records when it last informed the user about
# analytics reporting and the privacy policy.
#
# The following tools have so far read this file:
#
#   dart-tools (Dart CLI developer tool)
#   devtools (DevTools debugging and performance tools)
#   flutter-tools (Flutter CLI developer tool)
#
# For each one, the file may contain a configuration line
# where the name is the code in the list above, e.g. "dart-tool",
# and the value is a date in the form YYYY-MM-DD, a comma, and
# a number representing the version of the message that was
# displayed.''';

/// Link to contextual survey metadata file.
const String kContextualSurveyUrl =
    'https://storage.googleapis.com/flutter-uxr/surveys/contextual-survey-metadata.json';

/// Name of the directory where all of the files necessary for this package
/// will be located.
const String kDartToolDirectoryName = '.dart-tool';

/// The default time to wait before closing the http connection to allow for
/// pending events to be sent.
const int kDelayDuration = 250;

/// Name of the file where we persist dismissed survey ids.
const String kDismissedSurveyFileName =
    'dart-flutter-telemetry-dismissed-surveys.json';

/// The API secret associated with the GA4 instance's Measurement Protocol.
const String kGoogleAnalyticsApiSecret = 'Ka1jc8tZSzWc_GXMWHfPHA';

/// The measurement ID related to the GA4 instance.
///
/// Serves as an identifier for a web data stream.
const String kGoogleAnalyticsMeasurementId = 'G-04BXPVBCWJ';

/// How many data records to store in the log file.
const int kLogFileLength = 2500;

/// The maximum allowed size of the telemetry log file.
///
/// 25 MiB.
const int kMaxLogFileSize = 25 * (1 << 20);

/// Filename for the log file to persist sent events on user's machine.
const String kLogFileName = 'dart-flutter-telemetry.log';

/// The current version of the package, should be in line with pubspec version.
<<<<<<< HEAD
const String kPackageVersion = '6.1.3-wip';
=======
const String kPackageVersion = '6.1.4-wip';
>>>>>>> e1d8dbe7

/// The minimum length for a session.
const int kSessionDurationMinutes = 30;

/// Name for the json file where the session details will be stored.
const String kSessionFileName = 'dart-flutter-telemetry-session.json';

/// The message that should be shown to the user.
const String kToolsMessage = '''
The {{ toolDescription }} uses Google Analytics to report usage and diagnostic
data along with package dependencies, and crash reporting to send basic crash
reports. This data is used to help improve the Dart platform, Flutter framework,
and related tools.

Telemetry is not sent on the very first run. To disable reporting of telemetry,
run this terminal command:

    {{ toolName }} --disable-analytics

If you opt out of telemetry, an opt-out event will be sent, and then no further
information will be sent. This data is collected in accordance with the Google
Privacy Policy (https://policies.google.com/privacy).
''';

/// The version number for the message below.
///
/// If the message below is altered, the version should be incremented so that
/// users can be prompted with the updated messaging.
const int kToolsMessageVersion = 1;<|MERGE_RESOLUTION|>--- conflicted
+++ resolved
@@ -87,11 +87,7 @@
 const String kLogFileName = 'dart-flutter-telemetry.log';
 
 /// The current version of the package, should be in line with pubspec version.
-<<<<<<< HEAD
-const String kPackageVersion = '6.1.3-wip';
-=======
 const String kPackageVersion = '6.1.4-wip';
->>>>>>> e1d8dbe7
 
 /// The minimum length for a session.
 const int kSessionDurationMinutes = 30;
