// Copyright (c) 2023, the Dart project authors.  Please see the AUTHORS file
// for details. All rights reserved. Use of this source code is governed by a
// BSD-style license that can be found in the LICENSE file.

/// URL endpoint for sending Google Analytics Events
const String kAnalyticsUrl = 'https://www.google-analytics.com/mp/collect';

/// Name for the text file that will contain the user's randomly generated
/// client id
const String kClientIdFileName = 'CLIENT_ID';

/// Name for the file where telemetry status and tools data will be stored
const String kConfigFileName = 'dart-flutter-telemetry.config';

/// The string that will provide the boilerplate for the configuration file
/// stored on the user's machine
const String kConfigString = '''
# INTRODUCTION
#
# This is the Flutter and Dart telemetry reporting
# configuration file.
#
# Lines starting with a #" are documentation that
# the tools maintain automatically.
#
# All other lines are configuration lines. They have
# the form "name=value". If multiple lines contain
# the same configuration name with different values,
# the parser will default to a conservative value. 

# DISABLING TELEMETRY REPORTING
#
# To disable telemetry reporting, set "reporting" to
# the value "0" and to enable, set to "1":
reporting=1

# NOTIFICATIONS
#
# Each tool records when it last informed the user about
# analytics reporting and the privacy policy.
#
# The following tools have so far read this file:
#
#   dart-tools (Dart CLI developer tool)
#   devtools (DevTools debugging and performance tools)
#   flutter-tools (Flutter CLI developer tool)
#
# For each one, the file may contain a configuration line
# where the name is the code in the list above, e.g. "dart-tool",
# and the value is a date in the form YYYY-MM-DD, a comma, and
# a number representing the version of the message that was
# displayed.''';

/// Link to contextual survey metadata file
const String kContextualSurveyUrl =
    'https://docs.flutter.dev/f/contextual-survey-metadata.json';

/// Name of the directory where all of the files necessary for this package
/// will be located
const String kDartToolDirectoryName = '.dart-tool';

/// The API secret associated with the GA4 instance's Measurement Protocol
const String kGoogleAnalyticsApiSecret = 'Ka1jc8tZSzWc_GXMWHfPHA';

/// The measurement ID related to the GA4 instance
///
/// Serves as an identifier for a web data stream
const String kGoogleAnalyticsMeasurementId = 'G-04BXPVBCWJ';

/// How many data records to store in the log file
const int kLogFileLength = 2500;

/// Filename for the log file to persist sent events on user's machine
const String kLogFileName = 'dart-flutter-telemetry.log';

/// The current version of the package, should be in line with pubspec version.
<<<<<<< HEAD
const String kPackageVersion = '2.1.0-wip';
=======
const String kPackageVersion = '3.1.0-wip';
>>>>>>> 600ea0a4

/// The minimum length for a session
const int kSessionDurationMinutes = 30;

/// Name for the json file where the session details will be stored
const String kSessionFileName = 'dart-flutter-telemetry-session.json';

/// The message that should be shown to the user
const String kToolsMessage = '''
The [tool name] uses Google Analytics to report usage and diagnostic data
along with package dependencies, and crash reporting to send basic crash reports.
This data is used to help improve the Dart platform, Flutter framework, and related tools.

Telemetry is not sent on the very first run.
To disable reporting of telemetry, run this terminal command:

[dart|flutter] --disable-telemetry.
If you opt out of telemetry, an opt-out event will be sent,
and then no further information will be sent.
This data is collected in accordance with the
Google Privacy Policy (https://policies.google.com/privacy).
''';

/// The version number for the message below
///
/// If the message below is altered, the version should be incremented so that
/// users can be prompted with the updated messaging
const int kToolsMessageVersion = 1;<|MERGE_RESOLUTION|>--- conflicted
+++ resolved
@@ -74,11 +74,7 @@
 const String kLogFileName = 'dart-flutter-telemetry.log';
 
 /// The current version of the package, should be in line with pubspec version.
-<<<<<<< HEAD
-const String kPackageVersion = '2.1.0-wip';
-=======
 const String kPackageVersion = '3.1.0-wip';
->>>>>>> 600ea0a4
 
 /// The minimum length for a session
 const int kSessionDurationMinutes = 30;
