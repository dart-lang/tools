<<<<<<< HEAD
## 2.2.0-wip

- Remove dependency on `package:meta`.
- Mark `Version` class as `final` instead of with `@sealed`.
=======
## 2.1.6

- Clarify that the lists returned by
  the `preRelease` and `build` properties of `Version` and
  the `ranges` property of `VersionUnion` should not be modified.
- Note that `VersionConstraint.any` and `VersionConstraint.empty` static fields
  shouldn't be reassigned and will be made `final` in a future release.
>>>>>>> 04667d7e

## 2.1.5

- Require Dart `3.4.0`.
- Move to `dart-lang/tools` monorepo.

## 2.1.4

- Added topics to `pubspec.yaml`.

## 2.1.3

- Add type parameters to the signatures of the `Version.preRelease` and
  `Version.build` fields (`List` ==> `List<Object>`).
  [#74](https://github.com/dart-lang/pub_semver/pull/74).
- Require Dart 2.17.

## 2.1.2

- Add markdown badges to the readme.

## 2.1.1

- Fixed the version parsing pattern to only accept dots between version
  components.

## 2.1.0

- Added `Version.canonicalizedVersion` to help scrub leading zeros and highlight
  that `Version.toString()` preserves leading zeros.
- Annotated `Version` with `@sealed` to discourage users from implementing the
  interface.

## 2.0.0

- Stable null safety release.
- `Version.primary` now throws `StateError` if the `versions` argument is empty.

## 1.4.4

- Fix a bug of `VersionRange.union` where ranges bounded at infinity would get
  combined wrongly.

# 1.4.3

- Update Dart SDK constraint to `>=2.0.0 <3.0.0`.
- Update `package:collection` constraint to `^1.0.0`.

## 1.4.2

* Set max SDK version to `<3.0.0`.

## 1.4.1

* Fix a bug where there upper bound of a version range with a build identifier
  could accidentally be rewritten.

## 1.4.0

* Add a `Version.firstPreRelease` getter that returns the first possible
  pre-release of a version.

* Add a `Version.isFirstPreRelease` getter that returns whether a version is the
  first possible pre-release.

* `new VersionRange()` with an exclusive maximum now replaces the maximum with
  its first pre-release version. This matches the existing semantics, where an
  exclusive maximum would exclude pre-release versions of that maximum.

  Explicitly representing this by changing the maximum version ensures that all
  operations behave correctly with respect to the special pre-release semantics.
  In particular, it fixes bugs where, for example,
  `(>=1.0.0 <2.0.0-dev).union(>=2.0.0-dev <2.0.0)` and
  `(>=1.0.0 <3.0.0).difference(^1.0.0)` wouldn't include `2.0.0-dev`.

* Add an `alwaysIncludeMaxPreRelease` parameter to `new VersionRange()`, which
  disables the replacement described above and allows users to create ranges
  that do include the pre-release versions of an exclusive max version.

## 1.3.7

* Fix more bugs with `VersionRange.intersect()`, `VersionRange.difference()`,
  and `VersionRange.union()` involving version ranges with pre-release maximums.

## 1.3.6

* Fix a bug where constraints that only allowed pre-release versions would be
  parsed as empty constraints.

## 1.3.5

* Fix a bug where `VersionRange.intersect()` would return incorrect results for
  pre-release versions with the same base version number as release versions.

## 1.3.4

* Fix a bug where `VersionRange.allowsAll()`, `VersionRange.allowsAny()`, and
  `VersionRange.difference()` would return incorrect results for pre-release
  versions with the same base version number as release versions.

## 1.3.3

* Fix a bug where `VersionRange.difference()` with a union constraint that
  covered the entire range would crash.

## 1.3.2

* Fix a checked-mode error in `VersionRange.difference()`.

## 1.3.1

* Fix a new strong mode error.

## 1.3.0

* Make the `VersionUnion` class public. This was previously used internally to
  implement `new VersionConstraint.unionOf()` and `VersionConstraint.union()`.
  Now it's public so you can use it too.

* Added `VersionConstraint.difference()`. This returns a constraint matching all
  versions matched by one constraint but not another.

* Make `VersionRange` implement `Comparable<VersionRange>`. Ranges are ordered
  first by lower bound, then by upper bound.

## 1.2.4

* Fix all remaining strong mode warnings.

## 1.2.3

* Addressed three strong mode warnings.

## 1.2.2

* Make the package analyze under strong mode and compile with the DDC (Dart Dev
  Compiler). Fix two issues with a private subclass of `VersionConstraint`
  having different types for overridden methods.

## 1.2.1

* Allow version ranges like `>=1.2.3-dev.1 <1.2.3` to match pre-release versions
  of `1.2.3`. Previously, these didn't match, since the pre-release versions had
  the same major, minor, and patch numbers as the max; now an exception has been
  added if they also have the same major, minor, and patch numbers as the min
  *and* the min is also a pre-release version.

## 1.2.0

* Add a `VersionConstraint.union()` method and a `new
  VersionConstraint.unionOf()` constructor. These each return a constraint that
  matches multiple existing constraints.

* Add a `VersionConstraint.allowsAll()` method, which returns whether one
  constraint is a superset of another.

* Add a `VersionConstraint.allowsAny()` method, which returns whether one
  constraint overlaps another.

* `Version` now implements `VersionRange`.

## 1.1.0

* Add support for the `^` operator for compatible versions according to pub's
  notion of compatibility. `^1.2.3` is equivalent to `>=1.2.3 <2.0.0`; `^0.1.2`
  is equivalent to `>=0.1.2 <0.2.0`.

* Add `Version.nextBreaking`, which returns the next version that introduces
  breaking changes after a given version.

* Add `new VersionConstraint.compatibleWith()`, which returns a range covering
  all versions compatible with a given version.

* Add a custom `VersionRange.hashCode` to make it properly hashable.

## 1.0.0

* Initial release.<|MERGE_RESOLUTION|>--- conflicted
+++ resolved
@@ -1,17 +1,12 @@
-<<<<<<< HEAD
-## 2.2.0-wip
+## 2.2.0
 
 - Remove dependency on `package:meta`.
 - Mark `Version` class as `final` instead of with `@sealed`.
-=======
-## 2.1.6
-
 - Clarify that the lists returned by
   the `preRelease` and `build` properties of `Version` and
   the `ranges` property of `VersionUnion` should not be modified.
 - Note that `VersionConstraint.any` and `VersionConstraint.empty` static fields
   shouldn't be reassigned and will be made `final` in a future release.
->>>>>>> 04667d7e
 
 ## 2.1.5
 
