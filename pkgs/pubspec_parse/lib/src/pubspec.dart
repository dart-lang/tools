--- conflicted
+++ resolved
@@ -93,17 +93,15 @@
   /// and other settings.
   final Map<String, dynamic>? flutter;
 
-<<<<<<< HEAD
   /// Optional field to specify executables
   @JsonKey(fromJson: _executablesMap)
   final Map<String, String?> executables;
-=======
+
   /// If this package is a Pub Workspace, this field lists the sub-packages.
   final List<String>? workspace;
 
   /// Specifies how to resolve dependencies with the surrounding Pub Workspace.
   final String? resolution;
->>>>>>> 342e002c
 
   /// If [author] and [authors] are both provided, their values are combined
   /// with duplicates eliminated.
