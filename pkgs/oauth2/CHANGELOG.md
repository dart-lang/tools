--- conflicted
+++ resolved
@@ -1,12 +1,10 @@
-<<<<<<< HEAD
-# 1.2.4
+# 1.4.0
 
 * OpenID's id_token treated.
-=======
+
 # 1.3.0
 
 * Added `onCredentialsRefreshed` option when creating `Client` objects.
->>>>>>> f4445ba0
 
 # 1.2.3
 
